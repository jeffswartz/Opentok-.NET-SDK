--- conflicted
+++ resolved
@@ -1,12 +1,5 @@
 install:
   - NuGet.exe restore
 
-<<<<<<< HEAD
-test:
-  assemblies:
-  -  '**\*.Test.dll'
-
-=======
->>>>>>> 45e91ccb
 test_script:
   xunit.console.clr4 OpenTokTest\bin\Debug\OpenTokTest.dll /appveyor